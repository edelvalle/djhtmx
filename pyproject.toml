--- conflicted
+++ resolved
@@ -1,4 +1,3 @@
-<<<<<<< HEAD
 [build-system]
 requires = ["poetry-core>=1.0.0"]
 build-backend = "poetry.core.masonry.api"
@@ -32,50 +31,8 @@
 pydantic = ">=1,<2.5"
 
 
-[tool.isort]
-profile = "black"
-=======
-# [tool.black]
-# skip-string-normalization=true
-# line-length = 80
-# target-version = ['py311']
-# include = '\.pyi?$'
-# exclude = '''
-#     /(
-#     \.eggs
-#   | \.git
-#   | \.hg
-#   | \.mypy_cache
-#   | \.tox
-#   | \.venv
-#   | __pycache__
-#   | build
-#   | dist
-#   | docs
-#     )/
-#   '''
->>>>>>> 5497d24b
-
 [tool.ruff]
 line-length = 80
-<<<<<<< HEAD
-target-version = ['py310', 'py311']
-include = '\.pyi?$'
-exclude = '''
-    /(
-    \.eggs
-  | \.git
-  | \.hg
-  | \.mypy_cache
-  | \.tox
-  | \.venv
-  | __pycache__
-  | build
-  | dist
-  | docs
-    )/
-  '''
-=======
 target-version = "py311"
 
 [too.isort]
@@ -92,10 +49,9 @@
   "**/__pycache__",
 ]
 
-# [tool.isort]
-# profile = "black"
-# line_length = 80
-# skip_gitignore = true
+[tool.isort]
+profile = "black"
+line_length = 80
 
 [tool.djlint]
 # Here we ignore
@@ -108,5 +64,4 @@
 indent = 2
 profile="django"
 blank_line_after_tag="load,extends,endblock"
-close_void_tags=true
->>>>>>> 5497d24b
+close_void_tags=true