import typing as t
from collections import defaultdict
from functools import cached_property
from itertools import chain
<<<<<<< HEAD

from django.contrib.auth.models import AbstractUser, AnonymousUser
from django.http import HttpRequest, HttpResponse
from django.shortcuts import resolve_url
from django.template.loader import get_template, select_template
from django.utils.functional import cached_property

try:
    from pydantic import ConfigDict, validate_call
except ImportError:
    from pydantic import validate_arguments as validate_call

    ConfigDict = dict

=======
from urllib.parse import urlparse
from uuid import uuid4

from django.conf import settings
from django.contrib.auth import get_user_model
from django.contrib.auth.models import AbstractUser, AnonymousUser
from django.db import models
from django.db.models.signals import post_save, pre_delete
from django.http import HttpRequest, HttpResponse, QueryDict
from django.shortcuts import resolve_url
from django.template import loader
from django.utils.html import format_html
from django.utils.safestring import SafeString, mark_safe
from pydantic import (
    BaseModel,
    BeforeValidator,
    ConfigDict,
    Field,
    PlainSerializer,
    validate_arguments,
    validate_call,
)
>>>>>>> 5497d24b

from . import json
from .introspection import get_related_fields
from .tracing import sentry_span


class ComponentNotFound(LookupError):
    pass


User = get_user_model()


RenderFunction = t.Callable[[dict[str, t.Any]], SafeString]


def get_params(request: HttpRequest) -> QueryDict:
    is_htmx_request = json.loads(request.META.get("HTTP_HX_REQUEST", "false"))
    if is_htmx_request:
        return QueryDict(
            urlparse(request.META["HTTP_HX_CURRENT_URL"]).query,
            mutable=True,
        )
    else:
        return request.GET.copy()


class Repository:
    def __init__(
        self,
        request: HttpRequest,
        state_by_id: dict[str, dict[str, t.Any]] = None,
        subscriptions_by_id: dict[str, list[str]] = None,
    ):
        self.request = request
        self.component_by_id: dict[str, "PydanticComponent"] = {}
        self.state_by_id = state_by_id or {}
        self.subscriptions_by_id = subscriptions_by_id or {}

        self.params = get_params(request)
        self.signals = set()

        listen_to = {
            ".".join(signal.split(".", 2)[:2])
            for signals in self.subscriptions_by_id.values()
            for signal in signals
        }
        for app_model_name in listen_to:
            post_save.connect(
                sender=app_model_name,
                receiver=self._listen_to_post_save,
            )
            pre_delete.connect(
                sender=app_model_name,
                receiver=self._listen_to_pre_delete,
            )

    def _listen_to_post_save(
        self,
        sender: t.Type[models.Model],
        instance: models.Model,
        created: bool,
        **kwargs,
    ):
        app = sender._meta.app_label
        name = sender._meta.model_name
        self.signals.update([f"{app}.{name}", f"{app}.{name}.{instance.pk}"])
        if created:
            self.signals.add(f"{app}.{name}.{instance.pk}.created")
        else:
            self.signals.add(f"{app}.{name}.{instance.pk}.updated")

    def _listen_to_pre_delete(
        self,
        sender: t.Type[models.Model],
        instance: models.Model,
        **kwargs,
    ):
        app = sender._meta.app_label
        name = sender._meta.model_name
        self.signals.update(
            [
                f"{app}.{name}",
                f"{app}.{name}.{instance.pk}",
                f"{app}.{name}.{instance.pk}.deleted",
            ]
        )

    def _listen_to_realted(
        self,
        sender: t.Type[models.Model],
        instance: models.Model,
        action: str,
    ):
        for field in get_related_fields(sender):
            if field.is_m2m:
                fk_ids = getattr(instance, field.name).values_list(
                    "id", flat=True
                )
            else:
                fk_ids = filter(None, [getattr(instance, field.name)])

            for fk_id in fk_ids:
                signal = (
                    f"{field.related_model_name}.{fk_id}.{field.relation_name}"
                )
                self.signals.update(signal, f"{signal}.{action}")

    def dispatch_signals(self):
        for component_id, subscriptions in self.subscriptions_by_id.items():
            if (
                self.signals.intersection(subscriptions)
                and (state := self.state_by_id.pop(component_id, None))
                is not None
            ):
                component = self.register_component(
                    build(state["hx_name"], self.request, self.params, state)
                )
                yield self.render_html(component, oob="true")

    def render_oob(self):
        for component in self.component_by_id.values():
            for oob, component in component.controller._oob:
                yield self.render_html(component, oob=oob)

    def build(self, component_name: str, state: dict[str, t.Any]):
        if component_id := state.get("id"):
            if component := self.component_by_id.get(component_id):
                for key, value in state.items():
                    setattr(component, key, value)
                return component
            elif stored_state := self.state_by_id.pop(component_id, None):
                state = stored_state | state

        component = build(component_name, self.request, self.params, state)
        return self.register_component(component)

    def register_component(
        self,
        component: "PydanticComponent",
    ) -> "PydanticComponent":
        self.component_by_id[component.id] = component
        return component

    def render(self, component: "PydanticComponent"):
        return component.controller.render(
            component._get_template(),
            component._get_context() | {"htmx_repo": self},
        )

    def render_html(
        self,
        component: "PydanticComponent",
        oob: str = None,
    ):
        is_oob = oob not in ("true", None)
        html = [
            format_html('<div hx-swap-oob="{oob}">', oob=oob)
            if is_oob
            else None,
            component.controller.render_html(
                component._get_template(),
                component._get_context()
                | {"htmx_repo": self, "hx_oob": None if is_oob else oob},
            ),
            "</div>" if is_oob else None,
        ]
        return mark_safe("".join(filter(None, html)))


class Controller:
    def __init__(self, request: HttpRequest, params: QueryDict):
        self.request = request
        self.params = params
        self._destroyed: bool = False
        self._headers: dict[str, str] = {}
        self._oob: list[tuple[str, "PydanticComponent"]] = []

    def build(self, component: t.Type["PydanticComponent"], **state):
        clone = type(self)(self.request, self.params)
        return component(controller=clone, hx_name=component.__name__, **state)

    def destroy(self):
        self._destroyed = True

    def append(self, target: str, component: "PydanticComponent"):
        self._oob.append((f"beforeend:{target}", component))

    def prepend(self, target: str, component: "PydanticComponent"):
        self._oob.append((f"afterbegin:{target}", component))

    def after(self, target: str, component: "PydanticComponent"):
        self._oob.append((f"afterend:{target}", component))

    def before(self, target: str, component: "PydanticComponent"):
        self._oob.append((f"beforebegin:{target}", component))

    def update(self, component: "PydanticComponent"):
        self._oob.append(("true", component))

    @cached_property
    def triggers(self):
        return Triggers()

    def redirect_to(self, url, **kwargs):
        self._headers["HX-Redirect"] = resolve_url(url, **kwargs)

    def focus(self, selector):
        self.triggers.after_settle("hxFocus", selector)

    def dispatch_event(self, target: str, event: str):
        self.triggers.after_settle(
            "hxDispatchEvent",
            {
                "target": target,
                "event": event,
            },
        )

    def render(self, render: RenderFunction, context: dict[str, t.Any]):
        response = HttpResponse(self.render_html(render, context))
        for key, value in (self._headers | self.triggers.headers).items():
            response[key] = value
        return response

    def render_html(self, render: RenderFunction, context: dict[str, t.Any]):
        if self._destroyed:
            html = ""
        else:
            html = render(context | {"request": self.request}).strip()
        return mark_safe(html)


def Model(model: t.Type[models.Model]):
    return t.Annotated[
        model,
        BeforeValidator(
            lambda v: v
            if isinstance(v, model)
            else model.objects.filter(pk=v).first()
        ),
        PlainSerializer(
            lambda v: v.pk,
            int if (pk := model().pk) is None else type(pk),
        ),
    ]


REGISTRY: dict[str, t.Type["PydanticComponent"]] = {}
FQN: dict[t.Type["PydanticComponent"], str] = {}
RENDER_FUNC: dict[str, RenderFunction] = {}


def build(
    component_name: str,
    request: HttpRequest,
    params: QueryDict,
    state: dict[str, t.Any],
):
    if component_name not in REGISTRY:
        raise ComponentNotFound(
            f"Could not find requested component '{component_name}'. "
            "Did you load the component?"
        )

    return REGISTRY[component_name](
        **dict(
            state,
            hx_name=component_name,
            controller=Controller(request, params),
        )
    )


class PydanticComponent(BaseModel):
    _template_name: str = ...  # type: ignore

    # fields to exclude from component state during serialization
    model_config = ConfigDict(
        arbitrary_types_allowed=True,
    )

    def __init_subclass__(cls, public=True):
        FQN[cls] = f"{cls.__module__}.{cls.__name__}"

        if public:
            REGISTRY[cls.__name__] = cls

        for name, annotation in list(cls.__annotations__.items()):
            try:
                if not name.startswith("_") and issubclass(
                    annotation, models.Model
                ):
                    cls.__annotations__[name] = Model(annotation)
            except TypeError:
                # the annotation was not a class, pass...!
                pass

        for attr_name in vars(cls):
            attr = getattr(cls, attr_name)
            if (
                not (
                    attr_name.startswith("_") or attr_name.startswith("model_")
                )
                and attr_name.islower()
                and callable(attr)
            ):
                setattr(
                    cls,
                    attr_name,
                    validate_arguments(
                        config={"arbitrary_types_allowed": True}
                    )(attr),
                )

        return super().__init_subclass__()

    # State
    id: str = Field(default_factory=lambda: f"hx-{uuid4().hex}")
    controller: Controller = Field(exclude=True)

    hx_name: str

    @classmethod
    def _build(cls, controller: Controller, **state):
        return cls(controller=controller, hx_name=cls.__name__, **state)

    @property
    def subscriptions(self) -> set[str]:
        return set()

    @cached_property
    def user(self) -> User | AnonymousUser:
        user = getattr(self.controller.request, "user", None)
        if user is None or not isinstance(user, User):
            return AnonymousUser()
        return user

    def _get_template(self) -> t.Callable[..., SafeString]:
        template = self._template_name
        if settings.DEBUG:
            return loader.get_template(template).render
        else:
            if (render := RENDER_FUNC.get(template)) is None:
                render = loader.get_template(template).render
                RENDER_FUNC[template] = render
            return render

    def _get_context(self):
        with sentry_span(f"{FQN[type(self)]}._get_context"):
            return {
                attr: getattr(self, attr)
                for attr in dir(self)
                if not attr.startswith("_") and not attr.startswith("model_")
            } | {"this": self}


class Triggers:
    def __init__(self):
        self._trigger = defaultdict(list)
        self._after_swap = defaultdict(list)
        self._after_settle = defaultdict(list)

    def add(self, name, what: t.Any):
        self._trigger[name].append(what)

    def after_swap(self, name, what: t.Any):
        self._after_swap[name].append(what)

    def after_settle(self, name, what: t.Any):
        self._after_settle[name].append(what)

    @property
    def headers(self):
        headers = [
            ("HX-Trigger", self._trigger),
            ("HX-Trigger-After-Swap", self._after_swap),
            ("HX-Trigger-After-Settle", self._after_settle),
        ]
        return {header: json.dumps(value) for header, value in headers if value}


# Legacy Components


class Component:
    template_name = ""
    template = None
    _all = {}
    _urls = {}
    _name = ...

    _pydantic_config = ConfigDict(
        {
            "arbitrary_types_allowed": True,
        }
    )

    def __init_subclass__(cls, name=None, public=True):
        if public:
            name = name or cls.__name__
            cls._all[name] = cls
            cls._name = name

        for attr_name in vars(cls):
            attr = getattr(cls, attr_name)
            if (
                attr_name == "__init__"
                or not attr_name.startswith("_")
                and attr_name.islower()
                and callable(attr)
            ):
                setattr(
                    cls,
                    attr_name,
                    validate_call(config=cls._pydantic_config)(attr),  # type: ignore
                )

        return super().__init_subclass__()

    @classmethod
    def _build(cls, _component_name, request, id, state):
        if _component_name not in cls._all:
            raise ComponentNotFound(
                f"Could not find requested component '{_component_name}'. Did you load the component?"
            )
        return cls._all[_component_name](**dict(state, id=id, request=request))

    def __init__(self, request: HttpRequest, id: str | None = None):
        self.request = request
        self.id = id
        self._destroyed = False
        self._headers = {}
        self._triggers = Triggers()
        self._oob = []

    @cached_property
    def user(self) -> AbstractUser | AnonymousUser:
        user = getattr(self.request, "user", None)
        if user is None or not isinstance(user, AbstractUser):
            return AnonymousUser()
        return user

    @property
    def _state_json(self) -> str:
        return json.dumps(self._state)

    @property
    def _state(self) -> dict:
        if schema := getattr(self.__init__, "__pydantic_core_schema__", None):
            # This is Pydantic v2 which doesn't expose a model, but creates a
            # direct validator.
            call_args = schema["arguments_schema"]  # of type 'call'
            fn_args = call_args["arguments_schema"]
            return {
                name: getattr(self, name)
                for arg in fn_args
                if (name := arg["name"]) != "self"
                if hasattr(self, name)
            }
        elif model := getattr(self.__init__, "model", None):
            return {
                name: getattr(self, name)
                for name in model.__fields__
                if hasattr(self, name)
            }
        else:
            return {}

    def destroy(self):
        self._destroyed = True

    def redirect(self, url, **kwargs):
        self.redirect_raw_url(resolve_url(url, **kwargs))

    def redirect_raw_url(self, url):
        self._headers["HX-Redirect"] = url

    def push_url(self, url, **kwargs):
        self.push_raw_url(resolve_url(url, **kwargs))

    def push_raw_url(self, url):
        self._headers["HX-Push"] = url

    def _send_event(self, target, event):
        self._triggers.after_swap(
            "hxSendEvent",
            {
                "target": target,
                "event": event,
            },
        )

    def _focus(self, selector):
        self._triggers.after_settle("hxFocus", selector)

    def render(self, template: str | None = None):
        response = HttpResponse(self._render(template=template))
        for key, value in (self._headers | self._triggers.headers).items():
            response[key] = value
        return response

    def before_render(self) -> None:
        """Hook called before rendering the template.

        This allows to leave the `__init__` mostly empty, and push some
        computations after initialization just before rendering.  Which plays
        nicer with caching.

        This is your last chance to destroy the component if needed.

        """
        pass

    def _render(self, hx_swap_oob=False, template: str | None = None):
        with sentry_span(f"{self._fqn}._render"):
            with sentry_span(f"{self._fqn}.before_render"):
                self.before_render()
            if self._destroyed:
                html = ""
            else:
                html = (
                    self._get_template(template)
                    .render(
                        self._get_context(hx_swap_oob),
                        request=self.request,
                    )
                    .strip()
                )
            if self._oob:
                html = "\n".join(
                    chain(
                        [html],
                        [c._render(hx_swap_oob=True) for c in self._oob],
                    )
                )
            return html

    def _also_render(self, component, **kwargs):
        self._oob.append(component(request=self.request, **kwargs))

    def _get_template(self, template: str | None = None):
        if template:
<<<<<<< HEAD
            return get_template(template)
        elif not self.template:
            self.template = get_template(self.template_name)
=======
            return loader.get_template(template)
        elif not self.template:
            self.template = loader.get_template(self.template_name)
>>>>>>> 5497d24b
        return self.template

    def _get_context(self, hx_swap_oob):
        with sentry_span(f"{self._fqn}._get_context"):
            return dict(
                {
                    attr: getattr(self, attr)
                    for attr in dir(self)
                    if not attr.startswith("_")
                },
                this=self,
                hx_swap_oob=hx_swap_oob,
            )

    @property
    def _fqn(self) -> str:
        "Fully Qualified Name"
        cls = type(self)
        try:
            mod = cls.__module__
        except AttributeError:
            mod = ""
        name = cls.__name__
<<<<<<< HEAD
        return f"{mod}.{name}" if mod else name


class Triggers:
    def __init__(self):
        self._triggers = defaultdict(list)
        self._after_swap = defaultdict(list)
        self._after_settle = defaultdict(list)

    def trigger(self, name, what=None):
        self._triggers[name].append(what)

    def after_swap(self, name, what=None):
        self._after_swap[name].append(what)

    def after_settle(self, name, what=None):
        self._after_settle[name].append(what)

    @property
    def headers(self):
        headers = [
            ("HX-Trigger", self._triggers),
            ("HX-Trigger-After-Swap", self._after_swap),
            ("HX-Trigger-After-Settle", self._after_settle),
        ]
        return {header: json.dumps(value) for header, value in headers if value}
=======
        return f"{mod}.{name}" if mod else name
>>>>>>> 5497d24b
<|MERGE_RESOLUTION|>--- conflicted
+++ resolved
@@ -2,22 +2,6 @@
 from collections import defaultdict
 from functools import cached_property
 from itertools import chain
-<<<<<<< HEAD
-
-from django.contrib.auth.models import AbstractUser, AnonymousUser
-from django.http import HttpRequest, HttpResponse
-from django.shortcuts import resolve_url
-from django.template.loader import get_template, select_template
-from django.utils.functional import cached_property
-
-try:
-    from pydantic import ConfigDict, validate_call
-except ImportError:
-    from pydantic import validate_arguments as validate_call
-
-    ConfigDict = dict
-
-=======
 from urllib.parse import urlparse
 from uuid import uuid4
 
@@ -40,7 +24,6 @@
     validate_arguments,
     validate_call,
 )
->>>>>>> 5497d24b
 
 from . import json
 from .introspection import get_related_fields
@@ -584,15 +567,9 @@
 
     def _get_template(self, template: str | None = None):
         if template:
-<<<<<<< HEAD
-            return get_template(template)
-        elif not self.template:
-            self.template = get_template(self.template_name)
-=======
             return loader.get_template(template)
         elif not self.template:
             self.template = loader.get_template(self.template_name)
->>>>>>> 5497d24b
         return self.template
 
     def _get_context(self, hx_swap_oob):
@@ -616,33 +593,4 @@
         except AttributeError:
             mod = ""
         name = cls.__name__
-<<<<<<< HEAD
-        return f"{mod}.{name}" if mod else name
-
-
-class Triggers:
-    def __init__(self):
-        self._triggers = defaultdict(list)
-        self._after_swap = defaultdict(list)
-        self._after_settle = defaultdict(list)
-
-    def trigger(self, name, what=None):
-        self._triggers[name].append(what)
-
-    def after_swap(self, name, what=None):
-        self._after_swap[name].append(what)
-
-    def after_settle(self, name, what=None):
-        self._after_settle[name].append(what)
-
-    @property
-    def headers(self):
-        headers = [
-            ("HX-Trigger", self._triggers),
-            ("HX-Trigger-After-Swap", self._after_swap),
-            ("HX-Trigger-After-Settle", self._after_settle),
-        ]
-        return {header: json.dumps(value) for header, value in headers if value}
-=======
-        return f"{mod}.{name}" if mod else name
->>>>>>> 5497d24b
+        return f"{mod}.{name}" if mod else name